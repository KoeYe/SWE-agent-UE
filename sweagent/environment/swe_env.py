import asyncio
import logging
import shlex
from pathlib import PurePath
from typing import Literal, Self

from pydantic import BaseModel, ConfigDict, Field
from swerex.deployment.abstract import AbstractDeployment
from swerex.deployment.config import DeploymentConfig, DockerDeploymentConfig, get_deployment
from swerex.runtime.abstract import (
    BashAction,
    BashInterruptAction,
    CreateBashSessionRequest,
    ReadFileRequest,
    WriteFileRequest,
)
from swerex.runtime.abstract import Command as RexCommand

from sweagent.environment.hooks.abstract import CombinedEnvHooks, EnvHook
from sweagent.environment.repo import Repo, RepoConfig
from sweagent.utils.log import get_logger


class EnvironmentConfig(BaseModel):
    """Configure data sources and setup instructions for the environment in which we solve the tasks."""

    deployment: DeploymentConfig = Field(
        default_factory=lambda: DockerDeploymentConfig(image="python:3.11", python_standalone_dir="/root"),
        description="Deployment options.",
    )
    repo: RepoConfig | None = Field(
        default=None,
        description="Repository options.",
    )
    post_startup_commands: list[str] = []
    """Execute these commands before starting to run the agent but after all other setup steps.
    They will be executed in the same shell as the agent.
    Note: Every command is passed as a string, not a list of arguments.
    """
    post_startup_command_timeout: int = 500
    """Timeout for the post-startup commands.
    NOTE: The timeout applies to every command in `post_startup_commands` separately.
    """

    # pydantic config
    model_config = ConfigDict(extra="forbid")

    name: str = "main"


class SWEEnv:
    def __init__(
        self,
        *,
        deployment: AbstractDeployment,
        repo: Repo | RepoConfig | None,
        post_startup_commands: list[str],
        post_startup_command_timeout: int = 500,
        hooks: list[EnvHook] | None = None,
        name: str = "main",
    ):
        """This class represents the environment in which we solve the tasks.

        Args:
            deployment: SWE-ReX deployment instance
            repo: Repository configuration object, or anything following the `Repo` protocol
            post_startup_commands: Commands to execute before starting the agent
            hooks: Environment hooks (used to inject custom functionality)
                Equivalent to calling `add_hook` for each hook after initialization.
            name: Name of the environment
        """
        super().__init__()
        self.deployment = deployment
        self.repo = repo
        self._post_startup_commands = post_startup_commands
        self.post_startup_command_timeout = post_startup_command_timeout
        self.logger = get_logger("swea-env", emoji="🪴")
        self.name = name
        self.clean_multi_line_functions = lambda x: x
        self._chook = CombinedEnvHooks()
        for hook in hooks or []:
            self.add_hook(hook)

    @classmethod
    def from_config(cls, config: EnvironmentConfig) -> Self:
        """Create an environment instance from a configuration object.
        This is the recommended way to create an environment instance, unless you need
        more flexibility.
        """
        # Always copy config to avoid shared state between different instances
        config = config.model_copy(deep=True)
        return cls(
            deployment=get_deployment(config.deployment),
            repo=config.repo,
            post_startup_commands=config.post_startup_commands,
            post_startup_command_timeout=config.post_startup_command_timeout,
            name=config.name,
        )

    def add_hook(self, hook: EnvHook) -> None:
        """Add `EnvHook` to the environment.

        This allows to inject custom functionality at different stages of the environment
        lifecycle, in particular to connect SWE-agent to a new interface (like a GUI).
        """
        hook.on_init(env=self)
        self._chook.add_hook(hook)

    def start(self) -> None:
        """Start the environment and reset it to a clean state."""
        self._init_deployment()
        self.reset()
        for command in self._post_startup_commands:
            self.communicate(command, check="raise", timeout=self.post_startup_command_timeout)

    def _copy_repo(self) -> None:
        """Clone/copy repository/codebase in container"""
        if self.repo is None:
            return

        folders = self.communicate(input="ls", check="raise").split("\n")
        if self.repo.repo_name in folders:
            return

        self._chook.on_copy_repo_started(repo=self.repo)
        self.repo.copy(self.deployment)

    def hard_reset(self):
        """Resets the environment and deployment, i.e., completely restarts the
        deployment.
        """
        self.close()
        self.start()

    def reset(self):
        """Reset the environment to a clean state.
        Gets called by `start`, but can also be called independently to reset the
        environment to a clean state before a new attempt.

        Returns:
            observation: output from container
            info: additional information (e.g. debugging information)
        """
        self.communicate(input="cd /", check="raise")
        self._copy_repo()
        self._reset_repository()
        self._chook.on_environment_startup()

    def _reset_repository(self) -> None:
        """Clean repository of any modifications + Checkout base commit"""
        if self.repo is not None:
            self.logger.debug("Resetting repository %s to commit %s", self.repo.repo_name, self.repo.base_commit)
            # todo: Currently has swe-ft specific change: The original repo.copy isn't called, because the repo is already
            # present. However, reset --hard <BRANCH> also doesn't work. So modified it here to do a checkout instead.
            startup_commands = [
                f"cd /{self.repo.repo_name}",
                "export ROOT=$(pwd -P)",
                *self.repo.get_reset_commands(),
            ]
            self.communicate(
                input=" && ".join(startup_commands),
                check="raise",
                error_msg="Failed to clean repository",
                # Sometimes this is slow because it rebuilds some index
                timeout=120,
            )

    def close(self) -> None:
        """Shutdown SWE-ReX deployment etc."""
        self.logger.info("Beginning environment shutdown...")
        asyncio.run(self.deployment.stop())
        self._chook.on_close()

    # MARK: Helper functions #

    def _init_deployment(
        self,
    ) -> None:
        """Handles container initialization. Defines container name and creates it.
        If cached_image is provided, it will use that image name instead of the default.
        """
        self._chook.on_start_deployment()
        asyncio.run(self.deployment.start())
<<<<<<< HEAD
        asyncio.run(self.deployment.runtime.create_session(CreateBashSessionRequest(startup_source=["/root/.bashrc"])))
        self.set_env_variables({"LANG": "C.UTF-8", "LC_ALL": "C.UTF-8", "PAGER": "cat", "PIP_PROGRESS_BAR": "off"})
=======
        asyncio.run(
            self.deployment.runtime.create_session(
                CreateBashSessionRequest(startup_source=["/root/.bashrc"], startup_timeout=10)
            )
        )
        self.set_env_variables({"LANG": "C.UTF-8", "LC_ALL": "C.UTF-8"})
>>>>>>> 8ea180bc
        self.logger.info("Environment Initialized")

    def interrupt_session(self):
        self.logger.info("Interrupting session")
        asyncio.run(self.deployment.runtime.run_in_session(BashInterruptAction()))

    # todo: return exit code?
    def communicate(
        self,
        input: str,
        timeout: int | float = 25,
        *,
        check: Literal["warn", "ignore", "raise"] = "ignore",
        error_msg: str = "Command failed",
    ) -> str:
        """Executes a command in the running shell. The details of this are handled by
        the SWE-ReX deployment/runtime.

        Args:
            input: input to send to container
            timeout_duration: duration to wait for output
            check: `ignore`: do not extract exit code (more stable), `warn`: extract exit code and log error if
                exit code is non-zero, `raise`: raise error if exit code is non-zero
            error_msg: error message to raise if the command fails

        Returns:
            output: output from container
        """
        self.logger.log(logging.TRACE, "Input:\n%s", input)  # type: ignore
        rex_check = "silent" if check else "ignore"
        r = asyncio.run(
            self.deployment.runtime.run_in_session(BashAction(command=input, timeout=timeout, check=rex_check))
        )
        output = r.output
        self.logger.log(logging.TRACE, "Output:\n%s", output)  # type: ignore
        if check != "ignore" and r.exit_code != 0:
            self.logger.error(f"{error_msg}:\n{output}")
            msg = f"Command {input!r} failed ({r.exit_code=}): {error_msg}"
            self.logger.error(msg)
            if check == "raise":
                self.close()
                raise RuntimeError(msg)
        return output

    def read_file(self, path: str | PurePath, encoding: str | None = None, errors: str | None = None) -> str:
        """Read file contents from container

        Args:
            path: Absolute path to file
            encoding: Encoding to use when reading the file. None means default encoding.
                This is the same as the `encoding` argument of `Path.read_text()`
            errors: Error handling to use when reading the file. None means default error handling.
                This is the same as the `errors` argument of `Path.read_text()`

        Returns:
            file_contents: Contents of file as string
        """
        r = asyncio.run(
            self.deployment.runtime.read_file(ReadFileRequest(path=str(path), encoding=encoding, errors=errors))
        )
        return r.content

    def write_file(self, path: str | PurePath, content: str) -> None:
        """Write content to file in container"""
        asyncio.run(self.deployment.runtime.write_file(WriteFileRequest(path=str(path), content=content)))

    def set_env_variables(self, env_variables: dict[str, str]) -> None:
        """Set environment variables in the environment."""
        if not env_variables:
            self.logger.debug("No environment variables to set")
            return
        _env_setters = [f"export {k}={shlex.quote(str(v))}" for k, v in env_variables.items()]
        command = " && ".join(_env_setters)
        self.communicate(command, check="raise")

    def execute_command(
        self,
        command: str,
        shell: bool = True,
        check: bool = False,
        env: dict[str, str] | None = None,
        cwd: str | None = None,
    ) -> None:
        """Execute a command in the environment independent of the session (i.e., as a subprocess)"""
        asyncio.run(
            self.deployment.runtime.execute(RexCommand(command=command, shell=shell, check=check, env=env, cwd=cwd))
        )<|MERGE_RESOLUTION|>--- conflicted
+++ resolved
@@ -181,17 +181,12 @@
         """
         self._chook.on_start_deployment()
         asyncio.run(self.deployment.start())
-<<<<<<< HEAD
-        asyncio.run(self.deployment.runtime.create_session(CreateBashSessionRequest(startup_source=["/root/.bashrc"])))
-        self.set_env_variables({"LANG": "C.UTF-8", "LC_ALL": "C.UTF-8", "PAGER": "cat", "PIP_PROGRESS_BAR": "off"})
-=======
         asyncio.run(
             self.deployment.runtime.create_session(
                 CreateBashSessionRequest(startup_source=["/root/.bashrc"], startup_timeout=10)
             )
         )
-        self.set_env_variables({"LANG": "C.UTF-8", "LC_ALL": "C.UTF-8"})
->>>>>>> 8ea180bc
+        self.set_env_variables({"LANG": "C.UTF-8", "LC_ALL": "C.UTF-8", "PIP_PROGRESS_BAR": "off", "PAGER": "cat"})
         self.logger.info("Environment Initialized")
 
     def interrupt_session(self):
